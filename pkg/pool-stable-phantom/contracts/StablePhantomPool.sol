--- conflicted
+++ resolved
@@ -755,14 +755,10 @@
         view
         returns (uint256 virtualSupply, uint256[] memory amountsWithoutBpt)
     {
-<<<<<<< HEAD
-        virtualSupply = _MAX_TOKEN_BALANCE - amounts[_bptIndex] + _dueProtocolFeeBptAmount;
-=======
         // The initial amount of BPT pre-minted is _MAX_TOKEN_BALANCE and it goes entirely to the pool balance in the
         // vault. So the virtualSupply (the actual supply in circulation) is defined as:
         // virtualSupply = _MAX_TOKEN_BALANCE - (_balances[_bptIndex] - _dueProtocolFeeBptAmount)
-        virtualSupply = _MAX_TOKEN_BALANCE - _balances[_bptIndex] + _dueProtocolFeeBptAmount;
->>>>>>> 62c5cba7
+        virtualSupply = _MAX_TOKEN_BALANCE - amounts[_bptIndex] + _dueProtocolFeeBptAmount;
 
         amountsWithoutBpt = new uint256[](amounts.length - 1);
         for (uint256 i = 0; i < amountsWithoutBpt.length; i++) {
