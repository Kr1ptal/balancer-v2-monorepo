--- conflicted
+++ resolved
@@ -31,6 +31,7 @@
 perl -007 -i -pe 's/uint256 mask = 2\*\*\(32\) - 1;//g' contracts/vault/balances/BalanceAllocation.sol
 perl -007 -i -pe 's/uint256 mask = 2\*\*\(112\) - 1;//g' contracts/vault/balances/BalanceAllocation.sol
 perl -007 -i -pe 's/uint256 mask = 2\*\*\(112\) - 1;//g' contracts/vault/balances/BalanceAllocation.sol
+
 perl -007 -i -pe 's/return \(uint256\(balance\) & mask\) == 0/return uint256\(balance\) == 0/g' contracts/vault/balances/BalanceAllocation.sol
 perl -007 -i -pe 's/return uint256\(balance >> 224\) & mask/return 0/g' contracts/vault/balances/BalanceAllocation.sol
 perl -007 -i -pe 's/return uint256\(balance >> 112\) & mask/return 0/g' contracts/vault/balances/BalanceAllocation.sol
@@ -38,15 +39,9 @@
 perl -007 -i -pe 's/\(\(\_mostSignificant << 224\) \+ \(\_midSignificant << 112\) \+ \_leastSignificant\)/\(\_leastSignificant\)/g' contracts/vault/balances/BalanceAllocation.sol
 perl -007 -i -pe 's/& mask//g' contracts/vault/balances/BalanceAllocation.sol
 
-<<<<<<< HEAD
 # remove swap deadline
 perl -007 -i -pe 's/       \_require\(block.timestamp <= deadline, Errors.SWAP_DEADLINE\)/     \/\/   \_require\(block.timestamp <= deadline, Errors.SWAP_DEADLINE\)/g' contracts/vault/Swaps.sol
-=======
-
-perl -007 -i -pe 's/& mask//g' contracts/vault/balances/BalanceAllocation.sol
-
 # joinPool and exitPool to public
 perl -0777 -i -pe 's/external/public/g' contracts/vault/PoolBalances.sol
 # _validateTokensAndGetBalances to internal
-perl -0777 -i -pe 's/function \_validateTokensAndGetBalances\(bytes32 poolId, IERC20\[\] memory expectedTokens\)\s*private\s*view/function \_validateTokensAndGetBalances\(bytes32 poolId, IERC20\[\] memory expectedTokens\) internal view/g' contracts/vault/PoolBalances.sol
->>>>>>> b8ef7cac
+perl -0777 -i -pe 's/function \_validateTokensAndGetBalances\(bytes32